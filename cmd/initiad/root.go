package main

import (
	"errors"
	"io"
	"os"
	"path"

	tmcli "github.com/cometbft/cometbft/libs/cli"
	"github.com/spf13/cobra"
	"github.com/spf13/viper"

	"cosmossdk.io/log"
	confixcmd "cosmossdk.io/tools/confix/cmd"

	dbm "github.com/cosmos/cosmos-db"
	"github.com/cosmos/cosmos-sdk/client"
	"github.com/cosmos/cosmos-sdk/client/config"
	"github.com/cosmos/cosmos-sdk/client/debug"
	"github.com/cosmos/cosmos-sdk/client/flags"
	"github.com/cosmos/cosmos-sdk/client/keys"
	"github.com/cosmos/cosmos-sdk/client/pruning"
	"github.com/cosmos/cosmos-sdk/client/rpc"
	"github.com/cosmos/cosmos-sdk/client/snapshot"
	"github.com/cosmos/cosmos-sdk/crypto/keyring"
	"github.com/cosmos/cosmos-sdk/server"
	servertypes "github.com/cosmos/cosmos-sdk/server/types"
	sdk "github.com/cosmos/cosmos-sdk/types"
	"github.com/cosmos/cosmos-sdk/types/module"
	authcmd "github.com/cosmos/cosmos-sdk/x/auth/client/cli"
	"github.com/cosmos/cosmos-sdk/x/auth/types"
	banktypes "github.com/cosmos/cosmos-sdk/x/bank/types"
	"github.com/cosmos/cosmos-sdk/x/crisis"
	cosmosgenutilcli "github.com/cosmos/cosmos-sdk/x/genutil/client/cli"
	genutiltypes "github.com/cosmos/cosmos-sdk/x/genutil/types"

	initiaapp "github.com/initia-labs/initia/app"
	initiaapporacle "github.com/initia-labs/initia/app/oracle"
	"github.com/initia-labs/initia/app/params"
	movecmd "github.com/initia-labs/initia/cmd/move"
	"github.com/initia-labs/initia/x/genutil"
	genutilcli "github.com/initia-labs/initia/x/genutil/client/cli"
	moveconfig "github.com/initia-labs/initia/x/move/config"
)

// NewRootCmd creates a new root command for initiad. It is called once in the
// main function.
func NewRootCmd() (*cobra.Command, params.EncodingConfig) {
	sdkConfig := sdk.GetConfig()
	sdkConfig.SetCoinType(initiaapp.CoinType)

	accountPubKeyPrefix := initiaapp.AccountAddressPrefix + "pub"
	validatorAddressPrefix := initiaapp.AccountAddressPrefix + "valoper"
	validatorPubKeyPrefix := initiaapp.AccountAddressPrefix + "valoperpub"
	consNodeAddressPrefix := initiaapp.AccountAddressPrefix + "valcons"
	consNodePubKeyPrefix := initiaapp.AccountAddressPrefix + "valconspub"

	sdkConfig.SetBech32PrefixForAccount(initiaapp.AccountAddressPrefix, accountPubKeyPrefix)
	sdkConfig.SetBech32PrefixForValidator(validatorAddressPrefix, validatorPubKeyPrefix)
	sdkConfig.SetBech32PrefixForConsensusNode(consNodeAddressPrefix, consNodePubKeyPrefix)
	sdkConfig.SetAddressVerifier(initiaapp.VerifyAddressLen())
	sdkConfig.Seal()

	encodingConfig := initiaapp.MakeEncodingConfig()
	basicManager := initiaapp.BasicManager()

	// Get the executable name and configure the viper instance so that environmental
	// variables are checked based off that name. The underscore character is used
	// as a separator
	executableName, err := os.Executable()
	if err != nil {
		panic(err)
	}

	basename := path.Base(executableName)

	// Configure the viper instance
	initClientCtx := client.Context{}.
		WithCodec(encodingConfig.Codec).
		WithInterfaceRegistry(encodingConfig.InterfaceRegistry).
		// client tx config to avoid tx decode failure
		WithTxConfig(params.NewClientTxConfig(encodingConfig.Codec)).
		WithLegacyAmino(encodingConfig.Amino).
		WithInput(os.Stdin).
		WithAccountRetriever(types.AccountRetriever{}).
		WithHomeDir(initiaapp.DefaultNodeHome).
		WithViper(initiaapp.EnvPrefix)

	rootCmd := &cobra.Command{
		Use:   basename,
		Short: "initia App",
		PersistentPreRunE: func(cmd *cobra.Command, _ []string) error {
			// set the default command outputs
			cmd.SetOut(cmd.OutOrStdout())
			cmd.SetErr(cmd.ErrOrStderr())

			// read envs before reading persistent flags
			// TODO - should we handle this for tx flags & query flags?
			initClientCtx, err := readEnv(initClientCtx)
			if err != nil {
				return err
			}

			// read persistent flags if they changed, and override the env configs.
			initClientCtx, err = client.ReadPersistentCommandFlags(initClientCtx, cmd.Flags())
			if err != nil {
				return err
			}

			// unsafe-reset-all is not working without viper set
			viper.Set(tmcli.HomeFlag, initClientCtx.HomeDir)

			initClientCtx, err = config.ReadFromClientConfig(initClientCtx)
			if err != nil {
				return err
			}

			if err := client.SetCmdClientContextHandler(initClientCtx, cmd); err != nil {
				return err
			}

			initiaappTemplate, initiaappConfig := initAppConfig()
			customTMConfig := initTendermintConfig()

			return server.InterceptConfigsPreRunHandler(cmd, initiaappTemplate, initiaappConfig, customTMConfig)
		},
	}

	initRootCmd(rootCmd, encodingConfig, basicManager)

	// add keyring to autocli opts
	autoCliOpts := initiaapp.AutoCliOpts()
	initClientCtx, _ = config.ReadFromClientConfig(initClientCtx)
	autoCliOpts.Keyring, _ = keyring.NewAutoCLIKeyring(initClientCtx.Keyring)
	autoCliOpts.ClientCtx = initClientCtx

	if err := autoCliOpts.EnhanceRootCommand(rootCmd); err != nil {
		panic(err)
	}

	return rootCmd, encodingConfig
}

func initRootCmd(rootCmd *cobra.Command, encodingConfig params.EncodingConfig, basicManager module.BasicManager) {
	a := appCreator{encodingConfig}

	rootCmd.AddCommand(
		genutilcli.InitCmd(basicManager, initiaapp.DefaultNodeHome),
		debug.Cmd(),
		confixcmd.ConfigCommand(),
		pruning.Cmd(a.newApp, initiaapp.DefaultNodeHome),
		snapshot.Cmd(a.newApp),
	)

	server.AddCommands(
		rootCmd,
		initiaapp.DefaultNodeHome,
		a.newApp,
		a.appExport,
		addModuleInitFlags,
<<<<<<< HEAD
=======
		startCmdOptions,
>>>>>>> e355e7c1
	)

	// add keybase, auxiliary RPC, query, and tx child commands
	rootCmd.AddCommand(
		server.StatusCommand(),
		genesisCommand(encodingConfig, basicManager),
		queryCommand(),
		txCommand(),
		keys.Commands(),
	)

	// add move commands
	rootCmd.AddCommand(movecmd.MoveCommand(encodingConfig.InterfaceRegistry.SigningContext().AddressCodec()))
}

func addModuleInitFlags(startCmd *cobra.Command) {
	crisis.AddModuleInitFlags(startCmd)
}

func genesisCommand(encodingConfig params.EncodingConfig, basicManager module.BasicManager) *cobra.Command {
	cmd := &cobra.Command{
		Use:                        "genesis",
		Short:                      "Application's genesis-related subcommands",
		DisableFlagParsing:         false,
		SuggestionsMinimumDistance: 2,
		RunE:                       client.ValidateCmd,
	}

	ac := encodingConfig.TxConfig.SigningContext().AddressCodec()
	vc := encodingConfig.TxConfig.SigningContext().ValidatorAddressCodec()
	gentxModule := basicManager[genutiltypes.ModuleName].(genutil.AppModuleBasic)

	cmd.AddCommand(
		genutilcli.CollectGenTxsCmd(banktypes.GenesisBalancesIterator{}, initiaapp.DefaultNodeHome, gentxModule.GenTxValidator, ac, vc),
		genutilcli.GenTxCmd(basicManager, encodingConfig.TxConfig, banktypes.GenesisBalancesIterator{}, initiaapp.DefaultNodeHome, ac, vc),
		cosmosgenutilcli.ValidateGenesisCmd(basicManager),
		genutilcli.AddGenesisAccountCmd(initiaapp.DefaultNodeHome, encodingConfig.InterfaceRegistry.SigningContext().AddressCodec()),
	)

	return cmd
}

func queryCommand() *cobra.Command {
	cmd := &cobra.Command{
		Use:                        "query",
		Aliases:                    []string{"q"},
		Short:                      "Querying subcommands",
		DisableFlagParsing:         true,
		SuggestionsMinimumDistance: 2,
		RunE:                       client.ValidateCmd,
	}

	cmd.AddCommand(
		rpc.QueryEventForTxCmd(),
		server.QueryBlockCmd(),
		authcmd.QueryTxsByEventsCmd(),
		server.QueryBlocksCmd(),
		authcmd.QueryTxCmd(),
		server.QueryBlockResultsCmd(),
	)

	return cmd
}

func txCommand() *cobra.Command {
	cmd := &cobra.Command{
		Use:                        "tx",
		Short:                      "Transactions subcommands",
		DisableFlagParsing:         true,
		SuggestionsMinimumDistance: 2,
		RunE:                       client.ValidateCmd,
	}

	cmd.AddCommand(
		authcmd.GetSignCommand(),
		authcmd.GetSignBatchCommand(),
		authcmd.GetMultiSignCommand(),
		authcmd.GetMultiSignBatchCmd(),
		authcmd.GetValidateSignaturesCommand(),
		authcmd.GetBroadcastCommand(),
		authcmd.GetEncodeCommand(),
		authcmd.GetDecodeCommand(),
		authcmd.GetSimulateCmd(),
	)

	return cmd
}

type appCreator struct {
	encodingConfig params.EncodingConfig
}

// newApp is an AppCreator
func (a appCreator) newApp(
	logger log.Logger,
	db dbm.DB,
	traceStore io.Writer,
	appOpts servertypes.AppOptions,
) servertypes.Application {
	baseappOptions := server.DefaultBaseappOptions(appOpts)

	return initiaapp.NewInitiaApp(
		logger, db, traceStore, true,
		moveconfig.GetConfig(appOpts),
		initiaapporacle.ReadOracleConfig(appOpts),
		appOpts,
		baseappOptions...,
	)
}

func (a appCreator) appExport(
	logger log.Logger,
	db dbm.DB,
	traceStore io.Writer,
	height int64,
	forZeroHeight bool,
	jailAllowedAddrs []string,
	appOpts servertypes.AppOptions,
	modulesToExport []string,
) (servertypes.ExportedApp, error) {

	homePath, ok := appOpts.Get(flags.FlagHome).(string)
	if !ok || homePath == "" {
		return servertypes.ExportedApp{}, errors.New("application home not set")
	}

	var initiaApp *initiaapp.InitiaApp
	if height != -1 {
		initiaApp = initiaapp.NewInitiaApp(logger, db, traceStore, false, moveconfig.DefaultMoveConfig(), initiaapporacle.DefaultConfig(), appOpts)

		if err := initiaApp.LoadHeight(height); err != nil {
			return servertypes.ExportedApp{}, err
		}
	} else {
		initiaApp = initiaapp.NewInitiaApp(logger, db, traceStore, true, moveconfig.DefaultMoveConfig(), initiaapporacle.DefaultConfig(), appOpts)
	}

	return initiaApp.ExportAppStateAndValidators(forZeroHeight, jailAllowedAddrs, modulesToExport)
}

func readEnv(clientCtx client.Context) (client.Context, error) {
	if outputFormat := clientCtx.Viper.GetString(tmcli.OutputFlag); outputFormat != "" {
		clientCtx = clientCtx.WithOutputFormat(outputFormat)
	}

	if homeDir := clientCtx.Viper.GetString(flags.FlagHome); homeDir != "" {
		clientCtx = clientCtx.WithHomeDir(homeDir)
	}

	if clientCtx.Viper.GetBool(flags.FlagDryRun) {
		clientCtx = clientCtx.WithSimulation(true)
	}

	if keyringDir := clientCtx.Viper.GetString(flags.FlagKeyringDir); keyringDir != "" {
		clientCtx = clientCtx.WithKeyringDir(clientCtx.Viper.GetString(flags.FlagKeyringDir))
	}

	if chainID := clientCtx.Viper.GetString(flags.FlagChainID); chainID != "" {
		clientCtx = clientCtx.WithChainID(chainID)
	}

	if keyringBackend := clientCtx.Viper.GetString(flags.FlagKeyringBackend); keyringBackend != "" {
		kr, err := client.NewKeyringFromBackend(clientCtx, keyringBackend)
		if err != nil {
			return clientCtx, err
		}

		clientCtx = clientCtx.WithKeyring(kr)
	}

	if nodeURI := clientCtx.Viper.GetString(flags.FlagNode); nodeURI != "" {
		clientCtx = clientCtx.WithNodeURI(nodeURI)

		client, err := client.NewClientFromNode(nodeURI)
		if err != nil {
			return clientCtx, err
		}

		clientCtx = clientCtx.WithClient(client)
	}

	return clientCtx, nil
}<|MERGE_RESOLUTION|>--- conflicted
+++ resolved
@@ -158,10 +158,7 @@
 		a.newApp,
 		a.appExport,
 		addModuleInitFlags,
-<<<<<<< HEAD
-=======
 		startCmdOptions,
->>>>>>> e355e7c1
 	)
 
 	// add keybase, auxiliary RPC, query, and tx child commands
