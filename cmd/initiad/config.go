--- conflicted
+++ resolved
@@ -20,14 +20,9 @@
 // initiaappConfig initia specify app config
 type initiaappConfig struct {
 	serverconfig.Config
-<<<<<<< HEAD
-	MoveConfig    moveconfig.MoveConfig               `mapstructure:"move"`
-	OracleConfig  initiaapporacle.WrappedOracleConfig `mapstructure:"oracle"`
-	IndexerConfig indexerconfig.IndexerConfig         `mapstructure:"indexer"`
-=======
-	MoveConfig moveconfig.MoveConfig  `mapstructure:"move"`
-	Oracle     oracleconfig.AppConfig `mapstructure:"oracle"`
->>>>>>> 3db69e12
+	MoveConfig    moveconfig.MoveConfig       `mapstructure:"move"`
+	Oracle        oracleconfig.AppConfig      `mapstructure:"oracle"`
+	IndexerConfig indexerconfig.IndexerConfig `mapstructure:"indexer"`
 }
 
 // initAppConfig helps to override default appConfig template and configs.
@@ -52,24 +47,16 @@
 	srvCfg.MinGasPrices = fmt.Sprintf("0%s", initiaapp.BondDenom)
 
 	initiaappConfig := initiaappConfig{
-<<<<<<< HEAD
 		Config:        *srvCfg,
 		MoveConfig:    moveconfig.DefaultMoveConfig(),
-		OracleConfig:  initiaapporacle.DefaultConfig(),
+		Oracle:        initiaapporacle.DefaultConfig(),
 		IndexerConfig: indexerconfig.DefaultIndexerConfig(),
-	}
-
-	initiaappTemplate := serverconfig.DefaultConfigTemplate + moveconfig.DefaultConfigTemplate + initiaapporacle.DefaultConfigTemplate + indexerconfig.DefaultConfigTemplate
-=======
-		Config:     *srvCfg,
-		MoveConfig: moveconfig.DefaultMoveConfig(),
-		Oracle:     initiaapporacle.DefaultConfig(),
 	}
 
 	initiaappTemplate := serverconfig.DefaultConfigTemplate +
 		moveconfig.DefaultConfigTemplate +
-		oracleconfig.DefaultConfigTemplate
->>>>>>> 3db69e12
+		oracleconfig.DefaultConfigTemplate +
+		indexerconfig.DefaultConfigTemplate
 
 	return initiaappTemplate, initiaappConfig
 }
