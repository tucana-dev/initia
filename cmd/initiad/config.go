package main

import (
	"fmt"
	"time"

	tmcfg "github.com/cometbft/cometbft/config"

	serverconfig "github.com/cosmos/cosmos-sdk/server/config"

	initiaapp "github.com/initia-labs/initia/app"
	initiaapporacle "github.com/initia-labs/initia/app/oracle"
	moveconfig "github.com/initia-labs/initia/x/move/config"

	indexerconfig "github.com/initia-labs/indexer/config"
)

// initiaappConfig initia specify app config
type initiaappConfig struct {
	serverconfig.Config
<<<<<<< HEAD
	MoveConfig    moveconfig.MoveConfig       `mapstructure:"move"`
	Oracle        oracleconfig.AppConfig      `mapstructure:"oracle"`
	IndexerConfig indexerconfig.IndexerConfig `mapstructure:"indexer"`
=======
	MoveConfig   moveconfig.MoveConfig               `mapstructure:"move"`
	OracleConfig initiaapporacle.WrappedOracleConfig `mapstructure:"oracle"`
>>>>>>> 86ad3b0a
}

// initAppConfig helps to override default appConfig template and configs.
// return "", nil if no custom configuration is required for the application.
func initAppConfig() (string, interface{}) {
	// Optionally allow the chain developer to overwrite the SDK's default
	// server config.
	srvCfg := serverconfig.DefaultConfig()

	// The SDK's default minimum gas price is set to "" (empty value) inside
	// app.toml. If left empty by validators, the node will halt on startup.
	// However, the chain developer can set a default app.toml value for their
	// validators here.
	//
	// In summary:
	// - if you leave srvCfg.MinGasPrices = "", all validators MUST tweak their
	//   own app.toml config,
	// - if you set srvCfg.MinGasPrices non-empty, validators CAN tweak their
	//   own app.toml to override, or use this default value.
	//
	// In simapp, we set the min gas prices to 0.
	srvCfg.MinGasPrices = fmt.Sprintf("0%s", initiaapp.BondDenom)

	initiaappConfig := initiaappConfig{
<<<<<<< HEAD
		Config:        *srvCfg,
		MoveConfig:    moveconfig.DefaultMoveConfig(),
		Oracle:        initiaapporacle.DefaultConfig(),
		IndexerConfig: indexerconfig.DefaultIndexerConfig(),
=======
		Config:       *srvCfg,
		MoveConfig:   moveconfig.DefaultMoveConfig(),
		OracleConfig: initiaapporacle.DefaultConfig(),
>>>>>>> 86ad3b0a
	}

	initiaappTemplate := serverconfig.DefaultConfigTemplate +
		moveconfig.DefaultConfigTemplate +
<<<<<<< HEAD
		oracleconfig.DefaultConfigTemplate +
		indexerconfig.DefaultConfigTemplate
=======
		initiaapporacle.DefaultConfigTemplate
>>>>>>> 86ad3b0a

	return initiaappTemplate, initiaappConfig
}

// initTendermintConfig helps to override default Tendermint Config values.
// return tmcfg.DefaultConfig if no custom configuration is required for the application.
func initTendermintConfig() *tmcfg.Config {
	cfg := tmcfg.DefaultConfig()

	// set block time to 3s
	cfg.Consensus.TimeoutPropose = 1800 * time.Millisecond
	cfg.Consensus.TimeoutProposeDelta = 300 * time.Millisecond
	cfg.Consensus.TimeoutPrevote = 600 * time.Millisecond
	cfg.Consensus.TimeoutPrevoteDelta = 300 * time.Millisecond
	cfg.Consensus.TimeoutPrecommit = 600 * time.Millisecond
	cfg.Consensus.TimeoutPrecommitDelta = 300 * time.Millisecond
	cfg.Consensus.TimeoutCommit = 3000 * time.Millisecond

	return cfg
}<|MERGE_RESOLUTION|>--- conflicted
+++ resolved
@@ -18,14 +18,9 @@
 // initiaappConfig initia specify app config
 type initiaappConfig struct {
 	serverconfig.Config
-<<<<<<< HEAD
-	MoveConfig    moveconfig.MoveConfig       `mapstructure:"move"`
-	Oracle        oracleconfig.AppConfig      `mapstructure:"oracle"`
-	IndexerConfig indexerconfig.IndexerConfig `mapstructure:"indexer"`
-=======
-	MoveConfig   moveconfig.MoveConfig               `mapstructure:"move"`
-	OracleConfig initiaapporacle.WrappedOracleConfig `mapstructure:"oracle"`
->>>>>>> 86ad3b0a
+	MoveConfig    moveconfig.MoveConfig               `mapstructure:"move"`
+	OracleConfig  initiaapporacle.WrappedOracleConfig `mapstructure:"oracle"`
+	IndexerConfig indexerconfig.IndexerConfig         `mapstructure:"indexer"`
 }
 
 // initAppConfig helps to override default appConfig template and configs.
@@ -50,26 +45,16 @@
 	srvCfg.MinGasPrices = fmt.Sprintf("0%s", initiaapp.BondDenom)
 
 	initiaappConfig := initiaappConfig{
-<<<<<<< HEAD
 		Config:        *srvCfg,
 		MoveConfig:    moveconfig.DefaultMoveConfig(),
-		Oracle:        initiaapporacle.DefaultConfig(),
+		OracleConfig:  initiaapporacle.DefaultConfig(),
 		IndexerConfig: indexerconfig.DefaultIndexerConfig(),
-=======
-		Config:       *srvCfg,
-		MoveConfig:   moveconfig.DefaultMoveConfig(),
-		OracleConfig: initiaapporacle.DefaultConfig(),
->>>>>>> 86ad3b0a
 	}
 
 	initiaappTemplate := serverconfig.DefaultConfigTemplate +
 		moveconfig.DefaultConfigTemplate +
-<<<<<<< HEAD
-		oracleconfig.DefaultConfigTemplate +
+		initiaapporacle.DefaultConfigTemplate +
 		indexerconfig.DefaultConfigTemplate
-=======
-		initiaapporacle.DefaultConfigTemplate
->>>>>>> 86ad3b0a
 
 	return initiaappTemplate, initiaappConfig
 }
