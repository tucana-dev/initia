--- conflicted
+++ resolved
@@ -320,25 +320,15 @@
 				return err
 			}
 
-<<<<<<< HEAD
-			argTypes, argStrs := parseArguments(flagArgs)
-			if len(argTypes) != len(argStrs) {
-=======
 			moveArgTypes, moveArgs := parseArguments(flagArgs)
 			if len(moveArgTypes) != len(moveArgs) {
->>>>>>> c82131dd
 				return fmt.Errorf("invalid argument format len(types) != len(args)")
 			}
 
 			bcsArgs := [][]byte{}
-<<<<<<< HEAD
-			for i := range argTypes {
-				bcsArg, err := BcsSerializeArg(argTypes[i], argStrs[i], serializer)
-=======
 			for i := range moveArgTypes {
 				serializer := NewSerializer()
 				bcsArg, err := BcsSerializeArg(moveArgTypes[i], moveArgs[i], serializer)
->>>>>>> c82131dd
 				if err != nil {
 					return err
 				}
