--- conflicted
+++ resolved
@@ -210,12 +210,8 @@
 		router.AppModuleBasic{},
 		ibcperm.AppModuleBasic{},
 		move.AppModuleBasic{},
-<<<<<<< HEAD
-		auction.AppModuleBasic{},
+		builder.AppModuleBasic{},
 		ophost.AppModuleBasic{},
-=======
-		builder.AppModuleBasic{},
->>>>>>> a626a762
 	)
 
 	// module account permissions
@@ -297,12 +293,8 @@
 	RouterKeeper          *routerkeeper.Keeper // Router Keeper must be a pointer in the app, so we can SetTransferKeeper on it correctly
 	IBCPermKeeper         *ibcpermkeeper.Keeper
 	MoveKeeper            *movekeeper.Keeper
-<<<<<<< HEAD
-	AuctionKeeper         *auctionkeeper.Keeper // x/builder keeper used to process bids for TOB auctions
+	BuilderKeeper         *builderkeeper.Keeper // x/builder keeper used to process bids for TOB auctions
 	OPHostKeeper          *ophostkeeper.Keeper
-=======
-	BuilderKeeper         *builderkeeper.Keeper // x/builder keeper used to process bids for TOB auctions
->>>>>>> a626a762
 
 	// make scoped keepers public for test purposes
 	ScopedIBCKeeper           capabilitykeeper.ScopedKeeper
@@ -353,12 +345,8 @@
 		ibctransfertypes.StoreKey, ibcnfttransfertypes.StoreKey, capabilitytypes.StoreKey,
 		authzkeeper.StoreKey, feegrant.StoreKey, icahosttypes.StoreKey,
 		icacontrollertypes.StoreKey, icaauthtypes.StoreKey, ibcfeetypes.StoreKey,
-<<<<<<< HEAD
-		routertypes.StoreKey, ibcpermtypes.StoreKey, movetypes.StoreKey, auctiontypes.StoreKey,
+		routertypes.StoreKey, ibcpermtypes.StoreKey, movetypes.StoreKey, buildertypes.StoreKey,
 		ophosttypes.StoreKey,
-=======
-		routertypes.StoreKey, ibcpermtypes.StoreKey, movetypes.StoreKey, buildertypes.StoreKey,
->>>>>>> a626a762
 	)
 	tkeys := sdk.NewTransientStoreKeys(paramstypes.TStoreKey)
 	memKeys := sdk.NewMemoryStoreKeys(capabilitytypes.MemStoreKey)
@@ -879,12 +867,8 @@
 		routertypes.ModuleName,
 		ibcpermtypes.ModuleName,
 		consensusparamtypes.ModuleName,
-<<<<<<< HEAD
-		auctiontypes.ModuleName,
+		buildertypes.ModuleName,
 		ophosttypes.ModuleName,
-=======
-		buildertypes.ModuleName,
->>>>>>> a626a762
 	)
 
 	app.mm.SetOrderEndBlockers(
@@ -915,12 +899,8 @@
 		routertypes.ModuleName,
 		ibcpermtypes.ModuleName,
 		consensusparamtypes.ModuleName,
-<<<<<<< HEAD
-		auctiontypes.ModuleName,
+		buildertypes.ModuleName,
 		ophosttypes.ModuleName,
-=======
-		buildertypes.ModuleName,
->>>>>>> a626a762
 	)
 
 	// NOTE: The genutils module must occur after staking so that pools are
@@ -957,12 +937,8 @@
 		routertypes.ModuleName,
 		ibcpermtypes.ModuleName,
 		consensusparamtypes.ModuleName,
-<<<<<<< HEAD
-		auctiontypes.ModuleName,
+		buildertypes.ModuleName,
 		ophosttypes.ModuleName,
-=======
-		buildertypes.ModuleName,
->>>>>>> a626a762
 	)
 
 	app.mm.RegisterInvariants(app.CrisisKeeper)
