package app

import (
	"context"
	"encoding/json"
	"fmt"
	"io"
	"net/http"
	"os"
	"path/filepath"
	"time"

	"github.com/gorilla/mux"
	"github.com/rakyll/statik/fs"
	"github.com/spf13/cast"
	"go.uber.org/zap"

	autocliv1 "cosmossdk.io/api/cosmos/autocli/v1"
	reflectionv1 "cosmossdk.io/api/cosmos/reflection/v1"
	"cosmossdk.io/log"
	"cosmossdk.io/math"
	storetypes "cosmossdk.io/store/types"
	evidencetypes "cosmossdk.io/x/evidence/types"
	"cosmossdk.io/x/feegrant"
	feegrantkeeper "cosmossdk.io/x/feegrant/keeper"
	feegrantmodule "cosmossdk.io/x/feegrant/module"
	"cosmossdk.io/x/upgrade"
	upgradekeeper "cosmossdk.io/x/upgrade/keeper"
	upgradetypes "cosmossdk.io/x/upgrade/types"

	abci "github.com/cometbft/cometbft/abci/types"
	tmjson "github.com/cometbft/cometbft/libs/json"
	tmos "github.com/cometbft/cometbft/libs/os"

	dbm "github.com/cosmos/cosmos-db"
	"github.com/cosmos/cosmos-sdk/baseapp"
	"github.com/cosmos/cosmos-sdk/client"
	"github.com/cosmos/cosmos-sdk/client/flags"
	"github.com/cosmos/cosmos-sdk/client/grpc/cmtservice"
	nodeservice "github.com/cosmos/cosmos-sdk/client/grpc/node"
	"github.com/cosmos/cosmos-sdk/codec"
	"github.com/cosmos/cosmos-sdk/codec/types"
	"github.com/cosmos/cosmos-sdk/runtime"
	runtimeservices "github.com/cosmos/cosmos-sdk/runtime/services"
	"github.com/cosmos/cosmos-sdk/server"
	"github.com/cosmos/cosmos-sdk/server/api"
	"github.com/cosmos/cosmos-sdk/server/config"
	servertypes "github.com/cosmos/cosmos-sdk/server/types"
	"github.com/cosmos/cosmos-sdk/std"
	sdk "github.com/cosmos/cosmos-sdk/types"
	sdkerrors "github.com/cosmos/cosmos-sdk/types/errors"
	"github.com/cosmos/cosmos-sdk/types/module"
	"github.com/cosmos/cosmos-sdk/types/msgservice"
	"github.com/cosmos/cosmos-sdk/version"
	"github.com/cosmos/cosmos-sdk/x/auth"
	cosmosante "github.com/cosmos/cosmos-sdk/x/auth/ante"
	authcodec "github.com/cosmos/cosmos-sdk/x/auth/codec"
	authkeeper "github.com/cosmos/cosmos-sdk/x/auth/keeper"
	"github.com/cosmos/cosmos-sdk/x/auth/posthandler"
	authtx "github.com/cosmos/cosmos-sdk/x/auth/tx"
	authtypes "github.com/cosmos/cosmos-sdk/x/auth/types"
	"github.com/cosmos/cosmos-sdk/x/authz"
	authzkeeper "github.com/cosmos/cosmos-sdk/x/authz/keeper"
	banktypes "github.com/cosmos/cosmos-sdk/x/bank/types"
	"github.com/cosmos/cosmos-sdk/x/consensus"
	consensusparamkeeper "github.com/cosmos/cosmos-sdk/x/consensus/keeper"
	consensusparamtypes "github.com/cosmos/cosmos-sdk/x/consensus/types"
	"github.com/cosmos/cosmos-sdk/x/crisis"
	crisiskeeper "github.com/cosmos/cosmos-sdk/x/crisis/keeper"
	crisistypes "github.com/cosmos/cosmos-sdk/x/crisis/types"
	distrtypes "github.com/cosmos/cosmos-sdk/x/distribution/types"
	genutiltypes "github.com/cosmos/cosmos-sdk/x/genutil/types"
	govtypes "github.com/cosmos/cosmos-sdk/x/gov/types"
	"github.com/cosmos/cosmos-sdk/x/group"
	groupkeeper "github.com/cosmos/cosmos-sdk/x/group/keeper"
	groupmodule "github.com/cosmos/cosmos-sdk/x/group/module"
	slashingtypes "github.com/cosmos/cosmos-sdk/x/slashing/types"
	"github.com/cosmos/gogoproto/proto"

	packetforward "github.com/cosmos/ibc-apps/middleware/packet-forward-middleware/v8/packetforward"
	packetforwardkeeper "github.com/cosmos/ibc-apps/middleware/packet-forward-middleware/v8/packetforward/keeper"
	packetforwardtypes "github.com/cosmos/ibc-apps/middleware/packet-forward-middleware/v8/packetforward/types"
	icq "github.com/cosmos/ibc-apps/modules/async-icq/v8"
	icqkeeper "github.com/cosmos/ibc-apps/modules/async-icq/v8/keeper"
	icqtypes "github.com/cosmos/ibc-apps/modules/async-icq/v8/types"
	"github.com/cosmos/ibc-go/modules/capability"
	capabilitykeeper "github.com/cosmos/ibc-go/modules/capability/keeper"
	capabilitytypes "github.com/cosmos/ibc-go/modules/capability/types"
	ica "github.com/cosmos/ibc-go/v8/modules/apps/27-interchain-accounts"
	icacontroller "github.com/cosmos/ibc-go/v8/modules/apps/27-interchain-accounts/controller"
	icacontrollerkeeper "github.com/cosmos/ibc-go/v8/modules/apps/27-interchain-accounts/controller/keeper"
	icacontrollertypes "github.com/cosmos/ibc-go/v8/modules/apps/27-interchain-accounts/controller/types"
	icahost "github.com/cosmos/ibc-go/v8/modules/apps/27-interchain-accounts/host"
	icahostkeeper "github.com/cosmos/ibc-go/v8/modules/apps/27-interchain-accounts/host/keeper"
	icahosttypes "github.com/cosmos/ibc-go/v8/modules/apps/27-interchain-accounts/host/types"
	icatypes "github.com/cosmos/ibc-go/v8/modules/apps/27-interchain-accounts/types"
	ibcfee "github.com/cosmos/ibc-go/v8/modules/apps/29-fee"
	ibcfeekeeper "github.com/cosmos/ibc-go/v8/modules/apps/29-fee/keeper"
	ibcfeetypes "github.com/cosmos/ibc-go/v8/modules/apps/29-fee/types"
	ibctransfer "github.com/cosmos/ibc-go/v8/modules/apps/transfer"
	ibctransferkeeper "github.com/cosmos/ibc-go/v8/modules/apps/transfer/keeper"
	ibctransfertypes "github.com/cosmos/ibc-go/v8/modules/apps/transfer/types"
	ibc "github.com/cosmos/ibc-go/v8/modules/core"
	porttypes "github.com/cosmos/ibc-go/v8/modules/core/05-port/types"
	ibcexported "github.com/cosmos/ibc-go/v8/modules/core/exported"
	ibckeeper "github.com/cosmos/ibc-go/v8/modules/core/keeper"
	solomachine "github.com/cosmos/ibc-go/v8/modules/light-clients/06-solomachine"
	ibctm "github.com/cosmos/ibc-go/v8/modules/light-clients/07-tendermint"

	fetchprice "github.com/initia-labs/initia/x/ibc/fetchprice"
	fetchpricekeeper "github.com/initia-labs/initia/x/ibc/fetchprice/keeper"
	fetchpricetypes "github.com/initia-labs/initia/x/ibc/fetchprice/types"
	ibcnfttransfer "github.com/initia-labs/initia/x/ibc/nft-transfer"
	ibcnfttransferkeeper "github.com/initia-labs/initia/x/ibc/nft-transfer/keeper"
	ibcnfttransfertypes "github.com/initia-labs/initia/x/ibc/nft-transfer/types"
	ibcperm "github.com/initia-labs/initia/x/ibc/perm"
	ibcpermkeeper "github.com/initia-labs/initia/x/ibc/perm/keeper"
	ibcpermtypes "github.com/initia-labs/initia/x/ibc/perm/types"
	ibctestingtypes "github.com/initia-labs/initia/x/ibc/testing/types"
	icaauth "github.com/initia-labs/initia/x/intertx"
	icaauthkeeper "github.com/initia-labs/initia/x/intertx/keeper"
	icaauthtypes "github.com/initia-labs/initia/x/intertx/types"

	// this line is used by starport scaffolding # stargate/app/moduleImport

	appante "github.com/initia-labs/initia/app/ante"
	apphook "github.com/initia-labs/initia/app/hook"
	applanes "github.com/initia-labs/initia/app/lanes"
	apporacle "github.com/initia-labs/initia/app/oracle"
	"github.com/initia-labs/initia/app/params"
	authzmodule "github.com/initia-labs/initia/x/authz/module"
	"github.com/initia-labs/initia/x/bank"
	bankkeeper "github.com/initia-labs/initia/x/bank/keeper"
	distr "github.com/initia-labs/initia/x/distribution"
	distrkeeper "github.com/initia-labs/initia/x/distribution/keeper"
	"github.com/initia-labs/initia/x/evidence"
	evidencekeeper "github.com/initia-labs/initia/x/evidence/keeper"
	"github.com/initia-labs/initia/x/genutil"
	"github.com/initia-labs/initia/x/gov"
	govkeeper "github.com/initia-labs/initia/x/gov/keeper"
	"github.com/initia-labs/initia/x/move"
	moveconfig "github.com/initia-labs/initia/x/move/config"
	moveibcmiddleware "github.com/initia-labs/initia/x/move/ibc-middleware"
	movekeeper "github.com/initia-labs/initia/x/move/keeper"
	movetypes "github.com/initia-labs/initia/x/move/types"
	staking "github.com/initia-labs/initia/x/mstaking"
	stakingkeeper "github.com/initia-labs/initia/x/mstaking/keeper"
	stakingtypes "github.com/initia-labs/initia/x/mstaking/types"
	reward "github.com/initia-labs/initia/x/reward"
	rewardkeeper "github.com/initia-labs/initia/x/reward/keeper"
	rewardtypes "github.com/initia-labs/initia/x/reward/types"
	"github.com/initia-labs/initia/x/slashing"
	slashingkeeper "github.com/initia-labs/initia/x/slashing/keeper"

	// block-sdk dependencies
	blockabci "github.com/skip-mev/block-sdk/abci"
	signer_extraction "github.com/skip-mev/block-sdk/adapters/signer_extraction_adapter"
	"github.com/skip-mev/block-sdk/block"
	blockbase "github.com/skip-mev/block-sdk/block/base"
	mevlane "github.com/skip-mev/block-sdk/lanes/mev"
	"github.com/skip-mev/block-sdk/x/auction"
	auctionante "github.com/skip-mev/block-sdk/x/auction/ante"
	auctionkeeper "github.com/skip-mev/block-sdk/x/auction/keeper"
	auctiontypes "github.com/skip-mev/block-sdk/x/auction/types"

	// slinky oracle dependencies
	oraclepreblock "github.com/skip-mev/slinky/abci/preblock/oracle"
	oracleproposals "github.com/skip-mev/slinky/abci/proposals"
	compression "github.com/skip-mev/slinky/abci/strategies/codec"
	"github.com/skip-mev/slinky/abci/strategies/currencypair"
	"github.com/skip-mev/slinky/abci/ve"
	oraclemetrics "github.com/skip-mev/slinky/oracle/metrics"
	oracleservice "github.com/skip-mev/slinky/service"
	serviceclient "github.com/skip-mev/slinky/service/client"
	servicemetrics "github.com/skip-mev/slinky/service/metrics"
<<<<<<< HEAD
	alertskeeper "github.com/skip-mev/slinky/x/alerts/keeper"
	alerttypes "github.com/skip-mev/slinky/x/alerts/types"
	incentiveskeeper "github.com/skip-mev/slinky/x/incentives/keeper"
	incentivetypes "github.com/skip-mev/slinky/x/incentives/types"
=======
	"github.com/skip-mev/slinky/service/servers/prometheus"
>>>>>>> 9f999330
	"github.com/skip-mev/slinky/x/oracle"
	oraclekeeper "github.com/skip-mev/slinky/x/oracle/keeper"
	oracletypes "github.com/skip-mev/slinky/x/oracle/types"

	"github.com/initia-labs/OPinit/x/ophost"
	ophostkeeper "github.com/initia-labs/OPinit/x/ophost/keeper"
	ophosttypes "github.com/initia-labs/OPinit/x/ophost/types"

	// unnamed import of statik for swagger UI support
	_ "github.com/initia-labs/initia/client/docs/statik"
)

var (
	// DefaultNodeHome default home directories for the application daemon
	DefaultNodeHome string

	// module account permissions
	maccPerms = map[string][]string{
		authtypes.FeeCollectorName:      nil,
		distrtypes.ModuleName:           nil,
		icatypes.ModuleName:             nil,
		ibcfeetypes.ModuleName:          nil,
		rewardtypes.ModuleName:          nil,
		stakingtypes.BondedPoolName:     {authtypes.Burner, authtypes.Staking},
		stakingtypes.NotBondedPoolName:  {authtypes.Burner, authtypes.Staking},
		govtypes.ModuleName:             {authtypes.Burner},
		ibctransfertypes.ModuleName:     {authtypes.Minter, authtypes.Burner},
		movetypes.MoveStakingModuleName: nil,
		// x/auction's module account must be instantiated upon genesis to accrue auction rewards not
		// distributed to proposers
		auctiontypes.ModuleName: nil,
		// slinky oracle permissions
		oracletypes.ModuleName: nil,

		// this is only for testing
		authtypes.Minter: {authtypes.Minter},
	}
)

var (
	_ servertypes.Application = (*InitiaApp)(nil)
)

func init() {
	userHomeDir, err := os.UserHomeDir()
	if err != nil {
		panic(err)
	}

	DefaultNodeHome = filepath.Join(userHomeDir, "."+AppName)
}

// InitiaApp extends an ABCI application, but with most of its parameters exported.
// They are exported for convenience in creating helper functions, as object
// capabilities aren't needed for testing.
type InitiaApp struct {
	*baseapp.BaseApp

	legacyAmino       *codec.LegacyAmino
	appCodec          codec.Codec
	txConfig          client.TxConfig
	interfaceRegistry types.InterfaceRegistry

	// keys to access the substores
	keys    map[string]*storetypes.KVStoreKey
	tkeys   map[string]*storetypes.TransientStoreKey
	memKeys map[string]*storetypes.MemoryStoreKey

	// keepers
	AccountKeeper         *authkeeper.AccountKeeper
	BankKeeper            *bankkeeper.BaseKeeper
	CapabilityKeeper      *capabilitykeeper.Keeper
	StakingKeeper         *stakingkeeper.Keeper
	SlashingKeeper        *slashingkeeper.Keeper
	RewardKeeper          *rewardkeeper.Keeper
	DistrKeeper           *distrkeeper.Keeper
	GovKeeper             *govkeeper.Keeper
	CrisisKeeper          *crisiskeeper.Keeper
	UpgradeKeeper         *upgradekeeper.Keeper
	GroupKeeper           *groupkeeper.Keeper
	ConsensusParamsKeeper *consensusparamkeeper.Keeper
	IBCKeeper             *ibckeeper.Keeper // IBC Keeper must be a pointer in the app, so we can SetRouter on it correctly
	EvidenceKeeper        *evidencekeeper.Keeper
	TransferKeeper        *ibctransferkeeper.Keeper
	NftTransferKeeper     *ibcnfttransferkeeper.Keeper
	AuthzKeeper           *authzkeeper.Keeper
	FeeGrantKeeper        *feegrantkeeper.Keeper
	ICAHostKeeper         *icahostkeeper.Keeper
	ICAControllerKeeper   *icacontrollerkeeper.Keeper
	ICAAuthKeeper         *icaauthkeeper.Keeper
	IBCFeeKeeper          *ibcfeekeeper.Keeper
	IBCPermKeeper         *ibcpermkeeper.Keeper
	PacketForwardKeeper   *packetforwardkeeper.Keeper
	ICQKeeper             *icqkeeper.Keeper
	MoveKeeper            *movekeeper.Keeper
	AuctionKeeper         *auctionkeeper.Keeper // x/auction keeper used to process bids for TOB auctions
	OPHostKeeper          *ophostkeeper.Keeper
	OracleKeeper          *oraclekeeper.Keeper // x/oracle keeper used for the slinky oracle

	// testing purpose
	FetchPriceKeeper *fetchpricekeeper.Keeper

	// other slinky oracle services
	OracleClient           oracleservice.OracleService
	OraclePrometheusServer *oraclemetrics.PrometheusServer
	oraclePreBlockHandler  *oraclepreblock.PreBlockHandler

	// make scoped keepers public for test purposes
	ScopedIBCKeeper           capabilitykeeper.ScopedKeeper
	ScopedTransferKeeper      capabilitykeeper.ScopedKeeper
	ScopedNftTransferKeeper   capabilitykeeper.ScopedKeeper
	ScopedICAHostKeeper       capabilitykeeper.ScopedKeeper
	ScopedICAControllerKeeper capabilitykeeper.ScopedKeeper
	ScopedICAAuthKeeper       capabilitykeeper.ScopedKeeper
	ScopedICQKeeper           capabilitykeeper.ScopedKeeper
	ScopedFetchPriceKeeper    capabilitykeeper.ScopedKeeper

	// the module manager
	ModuleManager      *module.Manager
	BasicModuleManager module.BasicManager

	// the configurator
	configurator module.Configurator

	// Override of BaseApp's CheckTx
	checkTxHandler mevlane.CheckTx
}

// NewInitiaApp returns a reference to an initialized Initia.
func NewInitiaApp(
	logger log.Logger,
	db dbm.DB,
	traceStore io.Writer,
	loadLatest bool,
	moveConfig moveconfig.MoveConfig,
	wrappedOracleConfig apporacle.WrappedOracleConfig,
	appOpts servertypes.AppOptions,
	baseAppOptions ...func(*baseapp.BaseApp),
) *InitiaApp {
	encodingConfig := params.MakeEncodingConfig()
	std.RegisterLegacyAminoCodec(encodingConfig.Amino)
	std.RegisterInterfaces(encodingConfig.InterfaceRegistry)

	appCodec := encodingConfig.Codec
	legacyAmino := encodingConfig.Amino
	interfaceRegistry := encodingConfig.InterfaceRegistry
	txConfig := encodingConfig.TxConfig

	bApp := baseapp.NewBaseApp(AppName, logger, db, encodingConfig.TxConfig.TxDecoder(), baseAppOptions...)
	bApp.SetCommitMultiStoreTracer(traceStore)
	bApp.SetVersion(version.Version)
	bApp.SetInterfaceRegistry(interfaceRegistry)
	bApp.SetTxEncoder(txConfig.TxEncoder())

	keys := storetypes.NewKVStoreKeys(
		authtypes.StoreKey, banktypes.StoreKey, stakingtypes.StoreKey, crisistypes.StoreKey,
		rewardtypes.StoreKey, distrtypes.StoreKey, slashingtypes.StoreKey,
		govtypes.StoreKey, group.StoreKey, consensusparamtypes.StoreKey,
		ibcexported.StoreKey, upgradetypes.StoreKey, evidencetypes.StoreKey,
		ibctransfertypes.StoreKey, ibcnfttransfertypes.StoreKey, capabilitytypes.StoreKey,
		authzkeeper.StoreKey, feegrant.StoreKey, icahosttypes.StoreKey,
		icacontrollertypes.StoreKey, ibcfeetypes.StoreKey, ibcpermtypes.StoreKey,
		movetypes.StoreKey, auctiontypes.StoreKey, ophosttypes.StoreKey,
		oracletypes.StoreKey, packetforwardtypes.StoreKey, icqtypes.StoreKey,
		fetchpricetypes.StoreKey,
	)
	tkeys := storetypes.NewTransientStoreKeys()
	memKeys := storetypes.NewMemoryStoreKeys(capabilitytypes.MemStoreKey)

	// register streaming services
	if err := bApp.RegisterStreamingServices(appOpts, keys); err != nil {
		panic(err)
	}

	app := &InitiaApp{
		BaseApp:           bApp,
		legacyAmino:       legacyAmino,
		appCodec:          appCodec,
		txConfig:          txConfig,
		interfaceRegistry: interfaceRegistry,
		keys:              keys,
		tkeys:             tkeys,
		memKeys:           memKeys,
	}

	ac := authcodec.NewBech32Codec(sdk.GetConfig().GetBech32AccountAddrPrefix())
	vc := authcodec.NewBech32Codec(sdk.GetConfig().GetBech32ValidatorAddrPrefix())
	cc := authcodec.NewBech32Codec(sdk.GetConfig().GetBech32ConsensusAddrPrefix())

	authorityAccAddr := authtypes.NewModuleAddress(govtypes.ModuleName)
	authorityAddr, err := ac.BytesToString(authorityAccAddr)
	if err != nil {
		panic(err)
	}

	// set the BaseApp's parameter store
	consensusParamsKeeper := consensusparamkeeper.NewKeeper(appCodec, runtime.NewKVStoreService(keys[consensusparamtypes.StoreKey]), authorityAddr, runtime.EventService{})
	app.ConsensusParamsKeeper = &consensusParamsKeeper
	bApp.SetParamStore(app.ConsensusParamsKeeper.ParamsStore)

	// add capability keeper and ScopeToModule for ibc module
	app.CapabilityKeeper = capabilitykeeper.NewKeeper(appCodec, keys[capabilitytypes.StoreKey], memKeys[capabilitytypes.MemStoreKey])

	// grant capabilities for the ibc and ibc-transfer modules
	app.ScopedIBCKeeper = app.CapabilityKeeper.ScopeToModule(ibcexported.ModuleName)
	app.ScopedTransferKeeper = app.CapabilityKeeper.ScopeToModule(ibctransfertypes.ModuleName)
	app.ScopedNftTransferKeeper = app.CapabilityKeeper.ScopeToModule(ibcnfttransfertypes.ModuleName)
	app.ScopedICAHostKeeper = app.CapabilityKeeper.ScopeToModule(icahosttypes.SubModuleName)
	app.ScopedICAControllerKeeper = app.CapabilityKeeper.ScopeToModule(icacontrollertypes.SubModuleName)
	app.ScopedICAAuthKeeper = app.CapabilityKeeper.ScopeToModule(icaauthtypes.ModuleName)
	app.ScopedICQKeeper = app.CapabilityKeeper.ScopeToModule(icqtypes.ModuleName)
	app.ScopedFetchPriceKeeper = app.CapabilityKeeper.ScopeToModule(fetchpricetypes.ModuleName)

	app.CapabilityKeeper.Seal()

	// add keepers
	app.MoveKeeper = &movekeeper.Keeper{}

	accountKeeper := authkeeper.NewAccountKeeper(
		appCodec,
		runtime.NewKVStoreService(keys[authtypes.StoreKey]),
		authtypes.ProtoBaseAccount,
		maccPerms,
		ac,
		sdk.GetConfig().GetBech32AccountAddrPrefix(),
		authorityAddr,
	)
	app.AccountKeeper = &accountKeeper

	bankKeeper := bankkeeper.NewBaseKeeper(
		appCodec,
		runtime.NewKVStoreService(keys[banktypes.StoreKey]),
		app.AccountKeeper,
		movekeeper.NewMoveBankKeeper(app.MoveKeeper),
		app.ModuleAccountAddrs(),
		authorityAddr,
	)
	app.BankKeeper = &bankKeeper

	app.StakingKeeper = stakingkeeper.NewKeeper(
		appCodec,
		runtime.NewKVStoreService(keys[stakingtypes.StoreKey]),
		app.AccountKeeper,
		app.BankKeeper,
		movekeeper.NewVotingPowerKeeper(app.MoveKeeper),
		authorityAddr,
		vc,
		cc,
	)

	app.RewardKeeper = rewardkeeper.NewKeeper(
		appCodec,
		runtime.NewKVStoreService(keys[rewardtypes.StoreKey]),
		app.AccountKeeper,
		app.BankKeeper,
		authtypes.FeeCollectorName,
		authorityAddr,
	)

	app.DistrKeeper = distrkeeper.NewKeeper(
		appCodec,
		runtime.NewKVStoreService(keys[distrtypes.StoreKey]),
		app.AccountKeeper,
		app.BankKeeper,
		app.StakingKeeper,
		movekeeper.NewDexKeeper(app.MoveKeeper),
		authtypes.FeeCollectorName,
		authorityAddr,
	)

	slashingKeeper := slashingkeeper.NewKeeper(
		appCodec,
		runtime.NewKVStoreService(keys[slashingtypes.StoreKey]),
		app.StakingKeeper,
		authorityAddr,
	)
	app.SlashingKeeper = &slashingKeeper

	invCheckPeriod := cast.ToUint(appOpts.Get(server.FlagInvCheckPeriod))
	app.CrisisKeeper = crisiskeeper.NewKeeper(
		appCodec,
		runtime.NewKVStoreService(keys[crisistypes.StoreKey]),
		invCheckPeriod,
		app.BankKeeper,
		authtypes.FeeCollectorName,
		authorityAddr,
		ac,
	)

	// get skipUpgradeHeights from the app options
	skipUpgradeHeights := map[int64]bool{}
	for _, h := range cast.ToIntSlice(appOpts.Get(server.FlagUnsafeSkipUpgrades)) {
		skipUpgradeHeights[int64(h)] = true
	}
	homePath := cast.ToString(appOpts.Get(flags.FlagHome))
	app.UpgradeKeeper = upgradekeeper.NewKeeper(
		skipUpgradeHeights,
		runtime.NewKVStoreService(keys[upgradetypes.StoreKey]),
		appCodec,
		homePath,
		app.BaseApp,
		authorityAddr,
	)

	i := 0
	moduleAddrs := make([]sdk.AccAddress, len(maccPerms))
	for name := range maccPerms {
		moduleAddrs[i] = authtypes.NewModuleAddress(name)
		i += 1
	}

	feeGrantKeeper := feegrantkeeper.NewKeeper(appCodec, runtime.NewKVStoreService(keys[feegrant.StoreKey]), app.AccountKeeper)
	app.FeeGrantKeeper = &feeGrantKeeper

	authzKeeper := authzkeeper.NewKeeper(runtime.NewKVStoreService(keys[authzkeeper.StoreKey]), appCodec, app.BaseApp.MsgServiceRouter(), app.AccountKeeper)
	app.AuthzKeeper = &authzKeeper

	// Create evidence Keeper for to register the IBC light client misbehaviour evidence route
	app.EvidenceKeeper = evidencekeeper.NewKeeper(
		appCodec,
		runtime.NewKVStoreService(keys[evidencetypes.StoreKey]),
		app.StakingKeeper,
		app.SlashingKeeper,
		ac,
		runtime.ProvideCometInfoService(),
	)

	groupConfig := group.DefaultConfig()
	groupKeeper := groupkeeper.NewKeeper(
		keys[group.StoreKey],
		appCodec,
		app.MsgServiceRouter(),
		app.AccountKeeper,
		groupConfig,
	)
	app.GroupKeeper = &groupKeeper

	// Create IBC Keeper
	app.IBCKeeper = ibckeeper.NewKeeper(
		appCodec,
		keys[ibcexported.StoreKey],
		nil, // we don't need migration
		app.StakingKeeper,
		app.UpgradeKeeper,
		app.ScopedIBCKeeper,
		authorityAddr,
	)

	ibcFeeKeeper := ibcfeekeeper.NewKeeper(
		appCodec,
		keys[ibcfeetypes.StoreKey],
		app.IBCKeeper.ChannelKeeper,
		app.IBCKeeper.ChannelKeeper,
		app.IBCKeeper.PortKeeper,
		app.AccountKeeper,
		app.BankKeeper,
	)
	app.IBCFeeKeeper = &ibcFeeKeeper

	app.IBCPermKeeper = ibcpermkeeper.NewKeeper(
		appCodec,
		runtime.NewKVStoreService(keys[ibcpermtypes.StoreKey]),
		authorityAddr,
		ac,
	)

	oracleKeeper := oraclekeeper.NewKeeper(
		runtime.NewKVStoreService(keys[oracletypes.StoreKey]),
		appCodec,
		authorityAccAddr,
	)
	app.OracleKeeper = &oracleKeeper

	////////////////////////////
	// Transfer configuration //
	////////////////////////////
	// Send   : transfer -> packet forward -> fee    -> channel
	// Receive: channel  -> perm           -> fee    -> move    -> packet forward  -> transfer

	var transferStack porttypes.IBCModule
	{
		packetForwardKeeper := &packetforwardkeeper.Keeper{}

		// Create Transfer Keepers
		transferKeeper := ibctransferkeeper.NewKeeper(
			appCodec,
			keys[ibctransfertypes.StoreKey],
			nil, // we don't need migration
			// ics4wrapper: transfer -> packet forward
			packetForwardKeeper,
			app.IBCKeeper.ChannelKeeper,
			app.IBCKeeper.PortKeeper,
			app.AccountKeeper,
			app.BankKeeper,
			app.ScopedTransferKeeper,
			authorityAddr,
		)
		app.TransferKeeper = &transferKeeper
		transferIBCModule := ibctransfer.NewIBCModule(*app.TransferKeeper)

		// create packet forward middleware
		*packetForwardKeeper = *packetforwardkeeper.NewKeeper(
			appCodec,
			keys[packetforwardtypes.StoreKey],
			app.TransferKeeper,
			app.IBCKeeper.ChannelKeeper,
			app.DistrKeeper,
			app.BankKeeper,
			// ics4wrapper: transfer -> packet forward -> fee
			app.IBCFeeKeeper,
			authorityAddr,
		)
		app.PacketForwardKeeper = packetForwardKeeper
		packetForwardMiddleware := packetforward.NewIBCMiddleware(
			// receive: packet forward -> transfer
			transferIBCModule,
			app.PacketForwardKeeper,
			0,
			packetforwardkeeper.DefaultForwardTransferPacketTimeoutTimestamp,
			packetforwardkeeper.DefaultRefundTransferPacketTimeoutTimestamp,
		)

		// create move middleware for transfer
		moveMiddleware := moveibcmiddleware.NewIBCMiddleware(
			// receive: move -> packet forward -> transfer
			packetForwardMiddleware,
			// ics4wrapper: not used
			nil,
			app.MoveKeeper,
			ac,
		)

		// create ibcfee middleware for transfer
		feeMiddleware := ibcfee.NewIBCMiddleware(
			// receive: fee -> move -> packet forward -> transfer
			moveMiddleware,
			// ics4wrapper: transfer -> fee -> channel
			*app.IBCFeeKeeper,
		)

		// create perm middleware for transfer
		transferStack = ibcperm.NewIBCMiddleware(
			// receive: perm -> fee -> move -> packet forward -> transfer
			feeMiddleware,
			// ics4wrapper: not used
			nil,
			*app.IBCPermKeeper,
		)
	}

	////////////////////////////////
	// Nft Transfer configuration //
	////////////////////////////////

	var nftTransferStack porttypes.IBCModule
	{
		// Create Transfer Keepers
		app.NftTransferKeeper = ibcnfttransferkeeper.NewKeeper(
			appCodec,
			runtime.NewKVStoreService(keys[ibcnfttransfertypes.StoreKey]),
			// ics4wrapper: nft transfer -> fee -> channel
			app.IBCFeeKeeper,
			app.IBCKeeper.ChannelKeeper,
			app.IBCKeeper.PortKeeper,
			app.AccountKeeper,
			movekeeper.NewNftKeeper(app.MoveKeeper),
			app.ScopedNftTransferKeeper,
			authorityAddr,
		)
		nftTransferIBCModule := ibcnfttransfer.NewIBCModule(*app.NftTransferKeeper)

		// create move middleware for nft-transfer
		moveMiddleware := moveibcmiddleware.NewIBCMiddleware(
			// receive: move -> nft-transfer
			nftTransferIBCModule,
			// ics4wrapper: not used
			nil,
			app.MoveKeeper,
			ac,
		)

		nftTransferStack = ibcperm.NewIBCMiddleware(
			// receive: perm -> fee -> nft transfer
			ibcfee.NewIBCMiddleware(
				// receive: channel -> fee -> move -> nft transfer
				moveMiddleware,
				*app.IBCFeeKeeper,
			),
			// ics4wrapper: not used
			nil,
			*app.IBCPermKeeper,
		)
	}

	///////////////////////
	// ICA configuration //
	///////////////////////

	var icaHostStack porttypes.IBCModule
	var icaControllerStack porttypes.IBCModule
	{
		icaHostKeeper := icahostkeeper.NewKeeper(
			appCodec, keys[icahosttypes.StoreKey],
			nil, // we don't need migration
			app.IBCFeeKeeper,
			app.IBCKeeper.ChannelKeeper,
			app.IBCKeeper.PortKeeper,
			app.AccountKeeper,
			app.ScopedICAHostKeeper,
			app.MsgServiceRouter(),
			authorityAddr,
		)
		app.ICAHostKeeper = &icaHostKeeper

		icaControllerKeeper := icacontrollerkeeper.NewKeeper(
			appCodec, keys[icacontrollertypes.StoreKey],
			nil, // we don't need migration
			app.IBCFeeKeeper,
			app.IBCKeeper.ChannelKeeper,
			app.IBCKeeper.PortKeeper,
			app.ScopedICAControllerKeeper,
			app.MsgServiceRouter(),
			authorityAddr,
		)
		app.ICAControllerKeeper = &icaControllerKeeper

		icaAuthKeeper := icaauthkeeper.NewKeeper(
			appCodec,
			*app.ICAControllerKeeper,
			app.ScopedICAAuthKeeper,
			ac,
		)
		app.ICAAuthKeeper = &icaAuthKeeper

		icaAuthIBCModule := icaauth.NewIBCModule(*app.ICAAuthKeeper)
		icaHostIBCModule := icahost.NewIBCModule(*app.ICAHostKeeper)
		icaHostStack = ibcperm.NewIBCMiddleware(
			// receive: perm -> fee -> ica host
			ibcfee.NewIBCMiddleware(icaHostIBCModule, *app.IBCFeeKeeper),
			// ics4wrapper: not used
			nil,
			*app.IBCPermKeeper,
		)
		icaControllerIBCModule := icacontroller.NewIBCMiddleware(icaAuthIBCModule, *app.ICAControllerKeeper)
		icaControllerStack = ibcperm.NewIBCMiddleware(
			// receive: perm -> fee -> ica controller
			ibcfee.NewIBCMiddleware(icaControllerIBCModule, *app.IBCFeeKeeper),
			// ics4wrapper: not used
			nil,
			*app.IBCPermKeeper,
		)
	}

	///////////////////////
	// ICQ configuration //
	///////////////////////

	var icqStack porttypes.IBCModule
	{
		icqKeeper := icqkeeper.NewKeeper(
			appCodec,
			app.keys[icqtypes.StoreKey],
			// ics4wrapper: icq -> fee -> channel
			app.IBCFeeKeeper,
			app.IBCKeeper.ChannelKeeper,
			app.IBCKeeper.PortKeeper,
			app.ScopedICQKeeper,
			bApp.GRPCQueryRouter(),
			authorityAddr,
		)
		app.ICQKeeper = &icqKeeper

		// Create Async ICQ module
		icqModule := icq.NewIBCModule(*app.ICQKeeper)
		icqStack = ibcperm.NewIBCMiddleware(
			// receive: perm -> fee -> icq
			ibcfee.NewIBCMiddleware(icqModule, *app.IBCFeeKeeper),
			// ics4wrapper: not used
			nil,
			*app.IBCPermKeeper,
		)
	}

	//////////////////////////////
	// FetchPrice configuration //
	//////////////////////////////

	var fetchpriceStack porttypes.IBCModule
	{
		app.FetchPriceKeeper = fetchpricekeeper.NewKeeper(
			appCodec,
			runtime.NewKVStoreService(app.keys[fetchpricetypes.StoreKey]),
			// ics4wrapper: fetchprice -> fee -> channel
			app.IBCFeeKeeper,
			app.IBCKeeper.ChannelKeeper,
			app.IBCKeeper.PortKeeper,
			app.AccountKeeper,
			app.OracleKeeper,
			app.ScopedFetchPriceKeeper,
			authorityAddr,
		)

		// Create FetchPrice module
		fetchpriceModule := fetchprice.NewIBCModule(*app.FetchPriceKeeper)
		fetchpriceStack = ibcfee.NewIBCMiddleware(
			// receive: fee -> fetchprice
			fetchpriceModule,
			*app.IBCFeeKeeper,
		)
	}

	//////////////////////////////
	// IBC router Configuration //
	//////////////////////////////

	// Create static IBC router, add transfer route, then set and seal it
	ibcRouter := porttypes.NewRouter()
	ibcRouter.AddRoute(ibctransfertypes.ModuleName, transferStack).
		AddRoute(icahosttypes.SubModuleName, icaHostStack).
		AddRoute(icacontrollertypes.SubModuleName, icaControllerStack).
		AddRoute(icaauthtypes.ModuleName, icaControllerStack).
		AddRoute(ibcnfttransfertypes.ModuleName, nftTransferStack).
		AddRoute(icqtypes.ModuleName, icqStack).
		AddRoute(fetchpricetypes.ModuleName, fetchpriceStack)
	app.IBCKeeper.SetRouter(ibcRouter)

	//////////////////////////////
	// MoveKeeper Configuration //
	//////////////////////////////

	*app.MoveKeeper = *movekeeper.NewKeeper(
		appCodec,
		runtime.NewKVStoreService(keys[movetypes.StoreKey]),
		app.AccountKeeper,
		app.BankKeeper,
		app.OracleKeeper,
		// app.NftTransferKeeper,
		app.BaseApp.MsgServiceRouter(),
		moveConfig,
		// staking feature
		app.DistrKeeper,
		app.StakingKeeper,
		app.RewardKeeper,
		app.DistrKeeper,
		authtypes.FeeCollectorName,
		authorityAddr,
		ac, vc,
	)

	// register the staking hooks
	// NOTE: stakingKeeper above is passed by reference, so that it will contain these hooks
	app.StakingKeeper.SetHooks(
		stakingtypes.NewMultiStakingHooks(
			app.DistrKeeper.Hooks(),
			app.SlashingKeeper.Hooks(),
		),
	)
	app.StakingKeeper.SetSlashingHooks(app.MoveKeeper.Hooks())

	// x/auction module keeper initialization

	// initialize the keeper
	auctionKeeper := auctionkeeper.NewKeeperWithRewardsAddressProvider(
		app.appCodec,
		app.keys[auctiontypes.StoreKey],
		app.AccountKeeper,
		app.BankKeeper,
		applanes.NewRewardsAddressProvider(*app.StakingKeeper, *app.DistrKeeper),
		authorityAddr,
	)
	app.AuctionKeeper = &auctionKeeper

	app.OPHostKeeper = ophostkeeper.NewKeeper(
		app.appCodec,
		runtime.NewKVStoreService(app.keys[ophosttypes.StoreKey]),
		app.AccountKeeper,
		app.BankKeeper,
		ophosttypes.NewBridgeHooks(apphook.NewBridgeHook(app.IBCKeeper.ChannelKeeper, app.IBCPermKeeper, ac)),
		authorityAddr,
	)

	govConfig := govtypes.DefaultConfig()
	app.GovKeeper = govkeeper.NewKeeper(
		appCodec, runtime.NewKVStoreService(keys[govtypes.StoreKey]), app.AccountKeeper, app.BankKeeper,
		app.StakingKeeper, app.DistrKeeper, app.MsgServiceRouter(), govConfig, authorityAddr,
	)

	/****  Module Options ****/

	// NOTE: we may consider parsing `appOpts` inside module constructors. For the moment
	// we prefer to be more strict in what arguments the modules expect.
	skipGenesisInvariants := cast.ToBool(appOpts.Get(crisis.FlagSkipGenesisInvariants))

	// NOTE: Any module instantiated in the module manager that is later modified
	// must be passed by reference here.

	app.ModuleManager = module.NewManager(
		genutil.NewAppModule(
			app.AccountKeeper, app.StakingKeeper, app, encodingConfig.TxConfig),
		auth.NewAppModule(appCodec, *app.AccountKeeper, nil, nil),
		bank.NewAppModule(appCodec, *app.BankKeeper, app.AccountKeeper),
		capability.NewAppModule(appCodec, *app.CapabilityKeeper, false),
		crisis.NewAppModule(app.CrisisKeeper, skipGenesisInvariants, nil),
		feegrantmodule.NewAppModule(appCodec, app.AccountKeeper, app.BankKeeper, *app.FeeGrantKeeper, app.interfaceRegistry),
		gov.NewAppModule(appCodec, app.GovKeeper, app.AccountKeeper, app.BankKeeper),
		reward.NewAppModule(appCodec, *app.RewardKeeper),
		slashing.NewAppModule(appCodec, *app.SlashingKeeper),
		distr.NewAppModule(appCodec, *app.DistrKeeper),
		staking.NewAppModule(appCodec, *app.StakingKeeper),
		upgrade.NewAppModule(app.UpgradeKeeper, ac),
		evidence.NewAppModule(*app.EvidenceKeeper),
		authzmodule.NewAppModule(appCodec, *app.AuthzKeeper, app.interfaceRegistry),
		groupmodule.NewAppModule(appCodec, *app.GroupKeeper, app.AccountKeeper, app.BankKeeper, app.interfaceRegistry),
		consensus.NewAppModule(appCodec, *app.ConsensusParamsKeeper),
		move.NewAppModule(appCodec, *app.MoveKeeper, vc),
		auction.NewAppModule(app.appCodec, *app.AuctionKeeper),
		ophost.NewAppModule(appCodec, *app.OPHostKeeper),
		// slinky modules
		oracle.NewAppModule(appCodec, *app.OracleKeeper),
		// ibc modules
		ibc.NewAppModule(app.IBCKeeper),
		ibctransfer.NewAppModule(*app.TransferKeeper),
		ibcnfttransfer.NewAppModule(appCodec, *app.NftTransferKeeper),
		ica.NewAppModule(app.ICAControllerKeeper, app.ICAHostKeeper),
		icaauth.NewAppModule(appCodec, *app.ICAAuthKeeper),
		ibcfee.NewAppModule(*app.IBCFeeKeeper),
		ibcperm.NewAppModule(*app.IBCPermKeeper),
		ibctm.NewAppModule(),
		solomachine.NewAppModule(),
		packetforward.NewAppModule(app.PacketForwardKeeper, nil),
		icq.NewAppModule(*app.ICQKeeper, nil),
		fetchprice.NewAppModule(appCodec, *app.FetchPriceKeeper),
	)

	// BasicModuleManager defines the module BasicManager is in charge of setting up basic,
	// non-dependant module elements, such as codec registration and genesis verification.
	// By default it is composed of all the module from the module manager.
	// Additionally, app module basics can be overwritten by passing them as argument.
	app.BasicModuleManager = module.NewBasicManagerFromManager(
		app.ModuleManager,
		map[string]module.AppModuleBasic{
			genutiltypes.ModuleName: genutil.NewAppModuleBasic(genutil.DefaultMessageValidator),
			govtypes.ModuleName:     gov.NewAppModuleBasic(appCodec),
		})
	app.BasicModuleManager.RegisterLegacyAminoCodec(legacyAmino)
	app.BasicModuleManager.RegisterInterfaces(interfaceRegistry)

	// NOTE: upgrade module is required to be prioritized
	app.ModuleManager.SetOrderPreBlockers(
		upgradetypes.ModuleName,
	)

	// During begin block slashing happens after distr.BeginBlocker so that
	// there is nothing left over in the validator fee pool, so as to keep the
	// CanWithdrawInvariant invariant.
	// NOTE: staking module is required if HistoricalEntries param > 0
	app.ModuleManager.SetOrderBeginBlockers(
		capabilitytypes.ModuleName,
		rewardtypes.ModuleName,
		distrtypes.ModuleName,
		slashingtypes.ModuleName,
		evidencetypes.ModuleName,
		stakingtypes.ModuleName,
		authz.ModuleName,
		movetypes.ModuleName,
		ibcexported.ModuleName,
	)

	app.ModuleManager.SetOrderEndBlockers(
		crisistypes.ModuleName,
		govtypes.ModuleName,
		stakingtypes.ModuleName,
		evidencetypes.ModuleName,
		authz.ModuleName,
		feegrant.ModuleName,
		group.ModuleName,
	)

	// NOTE: The genutils module must occur after staking so that pools are
	// properly initialized with tokens from genesis accounts.
	// NOTE: Capability module must occur first so that it can initialize any capabilities
	// so that other modules that want to create or claim capabilities afterwards in InitChain
	// can do so safely.
	genesisModuleOrder := []string{
		capabilitytypes.ModuleName, authtypes.ModuleName, movetypes.ModuleName, banktypes.ModuleName,
		distrtypes.ModuleName, stakingtypes.ModuleName, slashingtypes.ModuleName, govtypes.ModuleName,
		rewardtypes.ModuleName, crisistypes.ModuleName, genutiltypes.ModuleName, evidencetypes.ModuleName,
		authz.ModuleName, group.ModuleName, upgradetypes.ModuleName, feegrant.ModuleName,
		consensusparamtypes.ModuleName, ibcexported.ModuleName, ibctransfertypes.ModuleName,
		ibcnfttransfertypes.ModuleName, icatypes.ModuleName, icaauthtypes.ModuleName, ibcfeetypes.ModuleName,
		ibcpermtypes.ModuleName, consensusparamtypes.ModuleName, auctiontypes.ModuleName, ophosttypes.ModuleName,
		oracletypes.ModuleName, packetforwardtypes.ModuleName, icqtypes.ModuleName, fetchpricetypes.ModuleName,
	}
	app.ModuleManager.SetOrderInitGenesis(genesisModuleOrder...)
	app.ModuleManager.SetOrderExportGenesis(genesisModuleOrder...)

	app.ModuleManager.RegisterInvariants(app.CrisisKeeper)

	app.configurator = module.NewConfigurator(app.appCodec, app.MsgServiceRouter(), app.GRPCQueryRouter())
	err = app.ModuleManager.RegisterServices(app.configurator)
	if err != nil {
		panic(err)
	}

	// register upgrade handler for later use
	app.RegisterUpgradeHandlers(app.configurator)

	autocliv1.RegisterQueryServer(app.GRPCQueryRouter(), runtimeservices.NewAutoCLIQueryService(app.ModuleManager.Modules))

	reflectionSvc, err := runtimeservices.NewReflectionService()
	if err != nil {
		panic(err)
	}
	reflectionv1.RegisterReflectionServiceServer(app.GRPCQueryRouter(), reflectionSvc)

	// initialize stores
	app.MountKVStores(keys)
	app.MountTransientStores(tkeys)
	app.MountMemoryStores(memKeys)

	// initialize BaseApp
	app.SetInitChainer(app.InitChainer)
	app.SetPreBlocker(app.PreBlocker)
	app.SetBeginBlocker(app.BeginBlocker)
	app.setPostHandler()
	app.SetEndBlocker(app.EndBlocker)

	//////////////////
	/// lane start ///
	//////////////////

	// initialize and set the InitiaApp mempool. The current mempool will be the
	// x/auction module's mempool which will extract the top bid from the current block's auction
	// and insert the txs at the top of the block spots.
	signerExtractor := signer_extraction.NewDefaultAdapter()

	mevConfig := blockbase.LaneConfig{
		Logger:          app.Logger(),
		TxEncoder:       app.txConfig.TxEncoder(),
		TxDecoder:       app.txConfig.TxDecoder(),
		MaxBlockSpace:   math.LegacyZeroDec(),
		MaxTxs:          100,
		SignerExtractor: signerExtractor,
	}
	factor := mevlane.NewDefaultAuctionFactory(app.txConfig.TxDecoder(), signerExtractor)
	mevLane := mevlane.NewMEVLane(
		mevConfig,
		factor,
		factor.MatchHandler(),
	)

	freeConfig := blockbase.LaneConfig{
		Logger:          app.Logger(),
		TxEncoder:       app.txConfig.TxEncoder(),
		TxDecoder:       app.txConfig.TxDecoder(),
		MaxBlockSpace:   math.LegacyZeroDec(),
		MaxTxs:          100,
		SignerExtractor: signerExtractor,
	}
	freeLane := applanes.NewFreeLane(freeConfig, applanes.FreeLaneMatchHandler())

	defaultLaneConfig := blockbase.LaneConfig{
		Logger:          app.Logger(),
		TxEncoder:       app.txConfig.TxEncoder(),
		TxDecoder:       app.txConfig.TxDecoder(),
		MaxBlockSpace:   math.LegacyZeroDec(),
		MaxTxs:          0,
		SignerExtractor: signerExtractor,
	}
	defaultLane := applanes.NewDefaultLane(defaultLaneConfig)

	lanes := []block.Lane{mevLane, freeLane, defaultLane}
	mempool, err := block.NewLanedMempool(app.Logger(), lanes)
	if err != nil {
		panic(err)
	}

	app.SetMempool(mempool)
	anteHandler := app.setAnteHandler(mevLane, freeLane)

	// override the base-app's ABCI methods (CheckTx, PrepareProposal, ProcessProposal)
	blockProposalHandlers := blockabci.NewProposalHandler(
		app.Logger(),
		app.txConfig.TxDecoder(),
		app.txConfig.TxEncoder(),
		mempool,
	)

	// overrde base-app's CheckTx
	checkTxHandler := mevlane.NewCheckTxHandler(
		app.BaseApp,
		app.txConfig.TxDecoder(),
		mevLane,
		anteHandler,
	)
	app.SetCheckTx(checkTxHandler.CheckTx())

	////////////////
	/// lane end ///
	////////////////

	////////////////////
	/// oracle start ///
	////////////////////

	if err := wrappedOracleConfig.ValidateBasic(); err != nil {
		panic(err)
	}

	metrics, consAddress, err := servicemetrics.NewServiceMetricsFromConfig(
		wrappedOracleConfig.MetricsConfig.ToAppMetricConfig(),
	)
	if err != nil {
		panic(err)
	}

<<<<<<< HEAD
	var zapLogger *zap.Logger
	if wrappedOracleConfig.Production {
		zapLogger, err = zap.NewProduction()
	} else {
		zapLogger, err = zap.NewDevelopment()
	}
	if err != nil {
		panic(err)
	}

	app.OracleClient, err = apporacle.NewOracleClient(wrappedOracleConfig)
=======
	app.OracleClient, err = apporacle.NewClientFromConfig(
		oracleConfig,
		app.Logger(),
		serviceMetrics,
	)
>>>>>>> 9f999330
	if err != nil {
		panic(err)
	}

	// If app level instrumentation is enabled, then wrap the oracle service with a metrics client
	// to get metrics on the oracle service (for ABCI++). This will allow the instrumentation to track
	// latency in VerifyVoteExtension requests and more.
	if wrappedOracleConfig.MetricsConfig.Enabled {
		app.OracleClient = serviceclient.NewMetricsClient(app.Logger(), app.OracleClient, metrics)
		app.OraclePrometheusServer, err = oraclemetrics.NewPrometheusServer(wrappedOracleConfig.MetricsConfig.PrometheusServerAddress, zapLogger)
		if err != nil {
			panic(err)
		}
	}

	oracleProposalHandler := oracleproposals.NewProposalHandler(
		app.Logger(),
		blockProposalHandlers.PrepareProposalHandler(),
		blockProposalHandlers.ProcessProposalHandler(),
		ve.NewDefaultValidateVoteExtensionsFn(
			app.ChainID(),
			stakingkeeper.NewCompatibilityKeeper(app.StakingKeeper),
		),
		compression.NewCompressionVoteExtensionCodec(
			compression.NewDefaultVoteExtensionCodec(),
			compression.NewZLibCompressor(),
		),
		compression.NewCompressionExtendedCommitCodec(
			compression.NewDefaultExtendedCommitCodec(),
			compression.NewZStdCompressor(),
		),
		currencypair.NewDeltaCurrencyPairStrategy(app.OracleKeeper),
		metrics,
	)

	// override baseapp's ProcessProposal + PrepareProposal
	app.SetPrepareProposal(oracleProposalHandler.PrepareProposalHandler())
	app.SetProcessProposal(oracleProposalHandler.ProcessProposalHandler())

	app.oraclePreBlockHandler = oraclepreblock.NewOraclePreBlockHandler(
		app.Logger(),
		apporacle.GetOracleAggregationFN(app.Logger(), app.StakingKeeper),
		app.OracleKeeper,
		consAddress,
		metrics,
		currencypair.NewDeltaCurrencyPairStrategy(app.OracleKeeper),
		compression.NewCompressionVoteExtensionCodec(
			compression.NewDefaultVoteExtensionCodec(),
			compression.NewZLibCompressor(),
		),
		compression.NewCompressionExtendedCommitCodec(
			compression.NewDefaultExtendedCommitCodec(),
			compression.NewZStdCompressor(),
		),
	)

	// Create the vote extensions handler that will be used to extend and verify
	// vote extensions (i.e. oracle data).
	voteExtensionsHandler := ve.NewVoteExtensionHandler(
		app.Logger(),
		app.OracleClient,
		time.Second,
		currencypair.NewDeltaCurrencyPairStrategy(app.OracleKeeper),
		compression.NewCompressionVoteExtensionCodec(
			compression.NewDefaultVoteExtensionCodec(),
			compression.NewZLibCompressor(),
		),
		app.oraclePreBlockHandler.PreBlocker(),
	)
	app.SetExtendVoteHandler(voteExtensionsHandler.ExtendVoteHandler())
	app.SetVerifyVoteExtensionHandler(voteExtensionsHandler.VerifyVoteExtensionHandler())

	//////////////////
	/// oracle end ///
	//////////////////

	// At startup, after all modules have been registered, check that all prot
	// annotations are correct.
	protoFiles, err := proto.MergedRegistry()
	if err != nil {
		panic(err)
	}
	err = msgservice.ValidateProtoAnnotations(protoFiles)
	if err != nil {
		// Once we switch to using protoreflect-based antehandlers, we might
		// want to panic here instead of logging a warning.
		fmt.Fprintln(os.Stderr, err.Error())
	}

	// Load the latest state from disk if necessary, and initialize the base-app. From this point on
	// no more modifications to the base-app can be made
	if loadLatest {
		if err := app.LoadLatestVersion(); err != nil {
			tmos.Exit(err.Error())
		}
	}

	return app
}

// CheckTx will check the transaction with the provided checkTxHandler. We override the default
// handler so that we can verify bid transactions before they are inserted into the mempool.
// With the POB CheckTx, we can verify the bid transaction and all of the bundled transactions
// before inserting the bid transaction into the mempool.
func (app *InitiaApp) CheckTx(req *abci.RequestCheckTx) (*abci.ResponseCheckTx, error) {
	return app.checkTxHandler(req)
}

// SetCheckTx sets the checkTxHandler for the app.
func (app *InitiaApp) SetCheckTx(handler mevlane.CheckTx) {
	app.checkTxHandler = handler
}

func (app *InitiaApp) setAnteHandler(
	mevLane auctionante.MEVLane,
	freeLane block.Lane,
) sdk.AnteHandler {
	anteHandler, err := appante.NewAnteHandler(
		appante.HandlerOptions{
			HandlerOptions: cosmosante.HandlerOptions{
				AccountKeeper:   app.AccountKeeper,
				BankKeeper:      app.BankKeeper,
				FeegrantKeeper:  app.FeeGrantKeeper,
				SignModeHandler: app.txConfig.SignModeHandler(),
			},
			IBCkeeper:     app.IBCKeeper,
			MoveKeeper:    movekeeper.NewDexKeeper(app.MoveKeeper),
			Codec:         app.appCodec,
			TxEncoder:     app.txConfig.TxEncoder(),
			AuctionKeeper: *app.AuctionKeeper,
			MevLane:       mevLane,
			FreeLane:      freeLane,
		},
	)
	if err != nil {
		panic(err)
	}

	app.SetAnteHandler(anteHandler)
	return anteHandler
}

func (app *InitiaApp) setPostHandler() {
	postHandler, err := posthandler.NewPostHandler(
		posthandler.HandlerOptions{},
	)
	if err != nil {
		panic(err)
	}

	app.SetPostHandler(postHandler)
}

// Name returns the name of the App
func (app *InitiaApp) Name() string { return app.BaseApp.Name() }

// PreBlocker application updates every pre block
func (app *InitiaApp) PreBlocker(ctx sdk.Context, req *abci.RequestFinalizeBlock) (*sdk.ResponsePreBlock, error) {
	res, err := app.ModuleManager.PreBlock(ctx)
	if err != nil {
		return nil, err
	}

	_, err = app.oraclePreBlockHandler.PreBlocker()(ctx, req)
	return res, err
}

// BeginBlocker application updates every begin block
func (app *InitiaApp) BeginBlocker(ctx sdk.Context) (sdk.BeginBlock, error) {
	return app.ModuleManager.BeginBlock(ctx)
}

// EndBlocker application updates every end block
func (app *InitiaApp) EndBlocker(ctx sdk.Context) (sdk.EndBlock, error) {
	return app.ModuleManager.EndBlock(ctx)
}

// InitChainer application update at chain initialization
func (app *InitiaApp) InitChainer(ctx sdk.Context, req *abci.RequestInitChain) (*abci.ResponseInitChain, error) {
	var genesisState GenesisState
	if err := tmjson.Unmarshal(req.AppStateBytes, &genesisState); err != nil {
		panic(err)
	}
	if err := app.UpgradeKeeper.SetModuleVersionMap(ctx, app.ModuleManager.GetVersionMap()); err != nil {
		panic(err)
	}
	return app.ModuleManager.InitGenesis(ctx, app.appCodec, genesisState)
}

// LoadHeight loads a particular height
func (app *InitiaApp) LoadHeight(height int64) error {
	return app.LoadVersion(height)
}

// ModuleAccountAddrs returns all the app's module account addresses.
func (app *InitiaApp) ModuleAccountAddrs() map[string]bool {
	modAccAddrs := make(map[string]bool)
	for acc := range maccPerms {
		modAccAddrs[authtypes.NewModuleAddress(acc).String()] = true
	}

	return modAccAddrs
}

// LegacyAmino returns SimApp's amino codec.
//
// NOTE: This is solely to be used for testing purposes as it may be desirable
// for modules to register their own custom testing types.
func (app *InitiaApp) LegacyAmino() *codec.LegacyAmino {
	return app.legacyAmino
}

// AppCodec returns Initia's app codec.
//
// NOTE: This is solely to be used for testing purposes as it may be desirable
// for modules to register their own custom testing types.
func (app *InitiaApp) AppCodec() codec.Codec {
	return app.appCodec
}

// InterfaceRegistry returns Initia's InterfaceRegistry
func (app *InitiaApp) InterfaceRegistry() types.InterfaceRegistry {
	return app.interfaceRegistry
}

// GetKey returns the KVStoreKey for the provided store key.
//
// NOTE: This is solely to be used for testing purposes.
func (app *InitiaApp) GetKey(storeKey string) *storetypes.KVStoreKey {
	return app.keys[storeKey]
}

// GetTKey returns the TransientStoreKey for the provided store key.
//
// NOTE: This is solely to be used for testing purposes.
func (app *InitiaApp) GetTKey(storeKey string) *storetypes.TransientStoreKey {
	return app.tkeys[storeKey]
}

// GetMemKey returns the MemStoreKey for the provided mem key.
//
// NOTE: This is solely used for testing purposes.
func (app *InitiaApp) GetMemKey(storeKey string) *storetypes.MemoryStoreKey {
	return app.memKeys[storeKey]
}

// RegisterAPIRoutes registers all application module routes with the provided
// API server.
func (app *InitiaApp) RegisterAPIRoutes(apiSvr *api.Server, apiConfig config.APIConfig) {
	clientCtx := apiSvr.ClientCtx

	// Register new tx routes from grpc-gateway.
	authtx.RegisterGRPCGatewayRoutes(clientCtx, apiSvr.GRPCGatewayRouter)

	// Register new tendermint queries routes from grpc-gateway.
	cmtservice.RegisterGRPCGatewayRoutes(clientCtx, apiSvr.GRPCGatewayRouter)

	// Register node gRPC service for grpc-gateway.
	nodeservice.RegisterGRPCGatewayRoutes(clientCtx, apiSvr.GRPCGatewayRouter)

	// Register grpc-gateway routes for all modules.
	app.BasicModuleManager.RegisterGRPCGatewayRoutes(clientCtx, apiSvr.GRPCGatewayRouter)

	// register swagger API from root so that other applications can override easily
	if apiConfig.Swagger {
		RegisterSwaggerAPI(apiSvr.Router)
	}
}

// Simulate customize gas simulation to add fee deduction gas amount.
func (app *InitiaApp) Simulate(txBytes []byte) (sdk.GasInfo, *sdk.Result, error) {
	gasInfo, result, err := app.BaseApp.Simulate(txBytes)
	gasInfo.GasUsed += FeeDeductionGasAmount
	return gasInfo, result, err
}

// RegisterTxService implements the Application.RegisterTxService method.
func (app *InitiaApp) RegisterTxService(clientCtx client.Context) {
	authtx.RegisterTxService(
		app.BaseApp.GRPCQueryRouter(), clientCtx,
		app.Simulate, app.interfaceRegistry,
	)
}

// RegisterTendermintService implements the Application.RegisterTendermintService method.
func (app *InitiaApp) RegisterTendermintService(clientCtx client.Context) {
	cmtservice.RegisterTendermintService(
		clientCtx, app.BaseApp.GRPCQueryRouter(),
		app.interfaceRegistry, app.Query,
	)
}

func (app *InitiaApp) RegisterNodeService(clientCtx client.Context, cfg config.Config) {
	nodeservice.RegisterNodeService(clientCtx, app.GRPCQueryRouter(), cfg)
}

// RegisterSwaggerAPI registers swagger route with API Server
func RegisterSwaggerAPI(rtr *mux.Router) {
	statikFS, err := fs.New()
	if err != nil {
		panic(err)
	}

	staticServer := http.FileServer(statikFS)
	rtr.PathPrefix("/swagger/").Handler(http.StripPrefix("/swagger/", staticServer))
}

// GetMaccPerms returns a copy of the module account permissions
func GetMaccPerms() map[string][]string {
	dupMaccPerms := make(map[string][]string)
	for k, v := range maccPerms {
		dupMaccPerms[k] = v
	}
	return dupMaccPerms
}

// VerifyAddressLen ensures that the address matches the expected length
func VerifyAddressLen() func(addr []byte) error {
	return func(addr []byte) error {
		addrLen := len(addr)
		if addrLen != 20 && addrLen != movetypes.AddressBytesLength {
			return sdkerrors.ErrInvalidAddress
		}
		return nil
	}
}

//////////////////////////////////////
// TestingApp functions

// GetBaseApp implements the TestingApp interface.
func (app *InitiaApp) GetBaseApp() *baseapp.BaseApp {
	return app.BaseApp
}

// GetAccountKeeper implements the TestingApp interface.
func (app *InitiaApp) GetAccountKeeper() *authkeeper.AccountKeeper {
	return app.AccountKeeper
}

// GetStakingKeeper implements the TestingApp interface.
func (app *InitiaApp) GetStakingKeeper() ibctestingtypes.StakingKeeper {
	return app.StakingKeeper
}

// GetIBCKeeper implements the TestingApp interface.
func (app *InitiaApp) GetIBCKeeper() *ibckeeper.Keeper {
	return app.IBCKeeper
}

// GetICAControllerKeeper implements the TestingApp interface.
func (app *InitiaApp) GetICAControllerKeeper() *icacontrollerkeeper.Keeper {
	return app.ICAControllerKeeper
}

// GetICAAuthKeeper implements the TestingApp interface.
func (app *InitiaApp) GetICAAuthKeeper() *icaauthkeeper.Keeper {
	return app.ICAAuthKeeper
}

// GetScopedIBCKeeper implements the TestingApp interface.
func (app *InitiaApp) GetScopedIBCKeeper() capabilitykeeper.ScopedKeeper {
	return app.ScopedIBCKeeper
}

// TxConfig implements the TestingApp interface.
func (app *InitiaApp) TxConfig() client.TxConfig {
	return app.txConfig
}

// DefaultGenesis returns a default genesis from the registered AppModuleBasic's.
func (app *InitiaApp) DefaultGenesis() map[string]json.RawMessage {
	return app.BasicModuleManager.DefaultGenesis(app.appCodec)
}

// Close closes the underlying baseapp, the oracle service, and the prometheus server if required.
// This method blocks on the closure of both the prometheus server, and the oracle-service
func (app *InitiaApp) Close() error {
	if err := app.BaseApp.Close(); err != nil {
		return err
	}

	// close the oracle service
	if app.OracleClient != nil {
		if err := app.OracleClient.Stop(context.Background()); err != nil {
			return err
		}
	}

	return nil
}<|MERGE_RESOLUTION|>--- conflicted
+++ resolved
@@ -1,7 +1,6 @@
 package app
 
 import (
-	"context"
 	"encoding/json"
 	"fmt"
 	"io"
@@ -165,22 +164,15 @@
 
 	// slinky oracle dependencies
 	oraclepreblock "github.com/skip-mev/slinky/abci/preblock/oracle"
+	oraclemath "github.com/skip-mev/slinky/abci/preblock/oracle/math"
 	oracleproposals "github.com/skip-mev/slinky/abci/proposals"
 	compression "github.com/skip-mev/slinky/abci/strategies/codec"
 	"github.com/skip-mev/slinky/abci/strategies/currencypair"
 	"github.com/skip-mev/slinky/abci/ve"
-	oraclemetrics "github.com/skip-mev/slinky/oracle/metrics"
-	oracleservice "github.com/skip-mev/slinky/service"
-	serviceclient "github.com/skip-mev/slinky/service/client"
+	oracleconfig "github.com/skip-mev/slinky/oracle/config"
+	oracleclient "github.com/skip-mev/slinky/service/clients/oracle"
 	servicemetrics "github.com/skip-mev/slinky/service/metrics"
-<<<<<<< HEAD
-	alertskeeper "github.com/skip-mev/slinky/x/alerts/keeper"
-	alerttypes "github.com/skip-mev/slinky/x/alerts/types"
-	incentiveskeeper "github.com/skip-mev/slinky/x/incentives/keeper"
-	incentivetypes "github.com/skip-mev/slinky/x/incentives/types"
-=======
 	"github.com/skip-mev/slinky/service/servers/prometheus"
->>>>>>> 9f999330
 	"github.com/skip-mev/slinky/x/oracle"
 	oraclekeeper "github.com/skip-mev/slinky/x/oracle/keeper"
 	oracletypes "github.com/skip-mev/slinky/x/oracle/types"
@@ -284,8 +276,8 @@
 	FetchPriceKeeper *fetchpricekeeper.Keeper
 
 	// other slinky oracle services
-	OracleClient           oracleservice.OracleService
-	OraclePrometheusServer *oraclemetrics.PrometheusServer
+	OracleClient           oracleclient.OracleClient
+	OraclePrometheusServer *prometheus.PrometheusServer
 	oraclePreBlockHandler  *oraclepreblock.PreBlockHandler
 
 	// make scoped keepers public for test purposes
@@ -316,7 +308,7 @@
 	traceStore io.Writer,
 	loadLatest bool,
 	moveConfig moveconfig.MoveConfig,
-	wrappedOracleConfig apporacle.WrappedOracleConfig,
+	oracleConfig oracleconfig.AppConfig,
 	appOpts servertypes.AppOptions,
 	baseAppOptions ...func(*baseapp.BaseApp),
 ) *InitiaApp {
@@ -1086,36 +1078,23 @@
 	/// oracle start ///
 	////////////////////
 
-	if err := wrappedOracleConfig.ValidateBasic(); err != nil {
+	if err := oracleConfig.ValidateBasic(); err != nil {
 		panic(err)
 	}
 
-	metrics, consAddress, err := servicemetrics.NewServiceMetricsFromConfig(
-		wrappedOracleConfig.MetricsConfig.ToAppMetricConfig(),
+	serviceMetrics, err := servicemetrics.NewMetricsFromConfig(
+		oracleConfig,
+		app.ChainID(),
 	)
 	if err != nil {
 		panic(err)
 	}
 
-<<<<<<< HEAD
-	var zapLogger *zap.Logger
-	if wrappedOracleConfig.Production {
-		zapLogger, err = zap.NewProduction()
-	} else {
-		zapLogger, err = zap.NewDevelopment()
-	}
-	if err != nil {
-		panic(err)
-	}
-
-	app.OracleClient, err = apporacle.NewOracleClient(wrappedOracleConfig)
-=======
 	app.OracleClient, err = apporacle.NewClientFromConfig(
 		oracleConfig,
 		app.Logger(),
 		serviceMetrics,
 	)
->>>>>>> 9f999330
 	if err != nil {
 		panic(err)
 	}
@@ -1123,9 +1102,12 @@
 	// If app level instrumentation is enabled, then wrap the oracle service with a metrics client
 	// to get metrics on the oracle service (for ABCI++). This will allow the instrumentation to track
 	// latency in VerifyVoteExtension requests and more.
-	if wrappedOracleConfig.MetricsConfig.Enabled {
-		app.OracleClient = serviceclient.NewMetricsClient(app.Logger(), app.OracleClient, metrics)
-		app.OraclePrometheusServer, err = oraclemetrics.NewPrometheusServer(wrappedOracleConfig.MetricsConfig.PrometheusServerAddress, zapLogger)
+	if oracleConfig.MetricsEnabled {
+		zapLogger, err := zap.NewProduction()
+		if err != nil {
+			panic(err)
+		}
+		app.OraclePrometheusServer, err = prometheus.NewPrometheusServer(oracleConfig.PrometheusServerAddress, zapLogger)
 		if err != nil {
 			panic(err)
 		}
@@ -1148,7 +1130,7 @@
 			compression.NewZStdCompressor(),
 		),
 		currencypair.NewDeltaCurrencyPairStrategy(app.OracleKeeper),
-		metrics,
+		serviceMetrics,
 	)
 
 	// override baseapp's ProcessProposal + PrepareProposal
@@ -1157,10 +1139,12 @@
 
 	app.oraclePreBlockHandler = oraclepreblock.NewOraclePreBlockHandler(
 		app.Logger(),
-		apporacle.GetOracleAggregationFN(app.Logger(), app.StakingKeeper),
+		oraclemath.VoteWeightedMedianFromContext(
+			app.Logger(),
+			stakingkeeper.NewCompatibilityKeeper(app.StakingKeeper),
+			oraclemath.DefaultPowerThreshold),
 		app.OracleKeeper,
-		consAddress,
-		metrics,
+		serviceMetrics,
 		currencypair.NewDeltaCurrencyPairStrategy(app.OracleKeeper),
 		compression.NewCompressionVoteExtensionCodec(
 			compression.NewDefaultVoteExtensionCodec(),
@@ -1184,6 +1168,7 @@
 			compression.NewZLibCompressor(),
 		),
 		app.oraclePreBlockHandler.PreBlocker(),
+		serviceMetrics,
 	)
 	app.SetExtendVoteHandler(voteExtensionsHandler.ExtendVoteHandler())
 	app.SetVerifyVoteExtensionHandler(voteExtensionsHandler.VerifyVoteExtensionHandler())
@@ -1500,9 +1485,7 @@
 
 	// close the oracle service
 	if app.OracleClient != nil {
-		if err := app.OracleClient.Stop(context.Background()); err != nil {
-			return err
-		}
+		app.OracleClient.Stop()
 	}
 
 	return nil
